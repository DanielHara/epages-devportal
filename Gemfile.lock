GEM
  remote: https://rubygems.org/
  specs:
    activesupport (5.1.4)
      concurrent-ruby (~> 1.0, >= 1.0.2)
      i18n (~> 0.7)
      minitest (~> 5.1)
      tzinfo (~> 1.1)
    addressable (2.5.2)
      public_suffix (>= 2.0.2, < 4.0)
    airbrussh (1.3.0)
      sshkit (>= 1.6.1, != 1.7.0)
    backports (3.11.0)
    bourbon (5.0.0)
      sass (~> 3.4)
      thor (~> 0.19)
    capistrano (3.8.1)
      airbrussh (>= 1.0.0)
      i18n
      rake (>= 10.0.0)
      sshkit (>= 1.9.0)
    capistrano-bundler (1.3.0)
      capistrano (~> 3.1)
      sshkit (~> 1.2)
    capistrano-rbenv (2.1.3)
      capistrano (~> 3.1)
      sshkit (~> 1.3)
    colorator (1.1.0)
    colorize (0.8.1)
    concurrent-ruby (1.0.5)
    em-websocket (0.5.1)
      eventmachine (>= 0.12.9)
      http_parser.rb (~> 0.6.0)
    ethon (0.11.0)
      ffi (>= 1.3.0)
    eventmachine (1.2.5)
    ffi (1.9.18)
    forwardable-extended (2.6.0)
    html-proofer (3.8.0)
      activesupport (>= 4.2, < 6.0)
      addressable (~> 2.3)
      colorize (~> 0.8)
      mercenary (~> 0.3.2)
      nokogiri (~> 1.8.1)
      parallel (~> 1.3)
      typhoeus (~> 1.3)
      yell (~> 2.0)
    http_parser.rb (0.6.0)
    i18n (0.9.1)
      concurrent-ruby (~> 1.0)
    jekyll (3.7.0)
      addressable (~> 2.4)
      colorator (~> 1.0)
      em-websocket (~> 0.5)
      i18n (~> 0.7)
      jekyll-sass-converter (~> 1.0)
      jekyll-watch (~> 2.0)
      kramdown (~> 1.14)
      liquid (~> 4.0)
      mercenary (~> 0.3.3)
      pathutil (~> 0.9)
      rouge (>= 1.7, < 4)
      safe_yaml (~> 1.0)
    jekyll-admin (0.7.0)
      addressable (~> 2.4)
      jekyll (~> 3.3)
      sinatra (~> 1.4)
      sinatra-contrib (~> 1.4)
    jekyll-feed (0.9.2)
      jekyll (~> 3.3)
    jekyll-paginate-v2 (1.9.0)
      jekyll (~> 3.0)
    jekyll-sass-converter (1.5.1)
      sass (~> 3.4)
    jekyll-twitter-plugin (2.0.0)
    jekyll-watch (2.0.0)
      listen (~> 3.0)
    kramdown (1.16.2)
    liquid (4.0.0)
    listen (3.1.5)
      rb-fsevent (~> 0.9, >= 0.9.4)
      rb-inotify (~> 0.9, >= 0.9.7)
      ruby_dep (~> 1.2)
    mercenary (0.3.6)
    mini_portile2 (2.3.0)
    minitest (5.11.1)
    multi_json (1.13.1)
    neat (2.1.0)
      sass (~> 3.4)
      thor (~> 0.19)
    net-scp (1.2.1)
      net-ssh (>= 2.6.5)
    net-ssh (4.2.0)
    nokogiri (1.8.1)
      mini_portile2 (~> 2.3.0)
    parallel (1.12.1)
    pathutil (0.16.1)
      forwardable-extended (~> 2.6)
    public_suffix (3.0.1)
    rack (1.6.8)
    rack-protection (1.5.3)
      rack
    rack-test (0.8.2)
      rack (>= 1.0, < 3)
    rake (12.3.0)
    rb-fsevent (0.10.2)
    rb-inotify (0.9.10)
      ffi (>= 0.5.0, < 2)
    rouge (3.1.0)
    ruby_dep (1.5.0)
    safe_yaml (1.0.4)
    sass (3.5.5)
      sass-listen (~> 4.0.0)
    sass-listen (4.0.0)
      rb-fsevent (~> 0.9, >= 0.9.4)
      rb-inotify (~> 0.9, >= 0.9.7)
    sinatra (1.4.8)
      rack (~> 1.5)
      rack-protection (~> 1.4)
      tilt (>= 1.3, < 3)
    sinatra-contrib (1.4.7)
      backports (>= 2.0)
      multi_json
      rack-protection
      rack-test
      sinatra (~> 1.4.0)
      tilt (>= 1.3, < 3)
    sshkit (1.15.1)
      net-scp (>= 1.1.2)
      net-ssh (>= 2.8.0)
    thor (0.20.0)
    thread_safe (0.3.6)
    tilt (2.0.8)
    typhoeus (1.3.0)
      ethon (>= 0.9.0)
    tzinfo (1.2.4)
      thread_safe (~> 0.1)
    yell (2.0.7)

PLATFORMS
  ruby

DEPENDENCIES
  bourbon
  capistrano (= 3.8.1)
  capistrano-bundler
  capistrano-rbenv
  colorize
  html-proofer
  jekyll
  jekyll-admin
  jekyll-feed
  jekyll-paginate-v2 (= 1.9.0)
  jekyll-twitter-plugin
  neat
  rake
  rouge
  tzinfo-data

RUBY VERSION
   ruby 2.5.0p-1

BUNDLED WITH
<<<<<<< HEAD
   1.16.1.pre1
=======
   1.16.0
>>>>>>> 24f16cfd
<|MERGE_RESOLUTION|>--- conflicted
+++ resolved
@@ -161,8 +161,4 @@
    ruby 2.5.0p-1
 
 BUNDLED WITH
-<<<<<<< HEAD
-   1.16.1.pre1
-=======
-   1.16.0
->>>>>>> 24f16cfd
+   1.16.0