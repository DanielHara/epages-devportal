<div class="navbar  {% if page.layout == 'no-header' or page.layout == 'beyond-essence' %}navbar--dark{% else %}navbar--transparent{% endif %}">
  <div class="navbar-wrapper">

    <a href="/">
      <img src="/assets/img/logos/logo_developer_portal_white.svg" alt="ePages Logo"  class="logo  logo--devportal">
    </a>

    <nav class="navigation">
      <ul class="navigation__list">
        <li class="navigation__item  navigation__item--hidden">
          <a href="/" class="navigation__link">Home</a>
        </li>
        <li class="navigation__item">
          <a href="#" class="navigation__link  navigation__link--disabled">
            Docs
            <i class="fas fa-caret-down"></i>
          </a>
          <ul class="dropdown">
            <li>
<<<<<<< HEAD
              <a href="/beyond-docs/" class="dropdown__link" target="_blank" onClick="ga('send', 'event', 'Docs', 'click', 'Dropdown Beyond Docs');">Beyond API</a>
=======
              <a href="/beyond-docs/" class="dropdown__link {% active_menu beyond-docs %}" onClick="ga('send', 'event', 'Docs', 'click', 'Dropdown Beyond Docs');">Beyond API</a>
>>>>>>> 8a2eecdb
            </li>
            <li>
              <a href="/apps/" class="dropdown__link  {% active_menu apps %}" onClick="ga('send', 'event', 'Docs', 'click', 'Dropdown Now Docs');">Now API</a>
            </li>
          </ul>
        </li>
        <li class="navigation__item">
          <a href="/blog/" class="navigation__link  {% active_menu blog %}">Blog</a>
        </li>
        <li class="navigation__item">
          <a href="/about/" class="navigation__link  {% active_menu about %}">About</a>
        </li>
        <li class="navigation__item">
          <a href="/devjobs/" class="navigation__link  {% active_menu devjobs %}">Jobs</a>
        </li>
        <li class="navigation__item">
          <a href="/events/" class="navigation__link  {% active_menu events %}">Events</a>
        </li>
      </ul>
    </nav>

    <div class="navigation__button">
      <i class="fas  fa-fw  fa-2x  fa-bars"></i>
    </div>

    <div class="navigation__background"></div>

  </div>
</div>

<script src="/assets/js/menu.js"></script>

{% unless page.layout == 'no-header' or page.layout == 'beyond-essence' %}
  <script src="/assets/js/navbar.js"></script>
{% endunless %}<|MERGE_RESOLUTION|>--- conflicted
+++ resolved
@@ -17,11 +17,7 @@
           </a>
           <ul class="dropdown">
             <li>
-<<<<<<< HEAD
-              <a href="/beyond-docs/" class="dropdown__link" target="_blank" onClick="ga('send', 'event', 'Docs', 'click', 'Dropdown Beyond Docs');">Beyond API</a>
-=======
               <a href="/beyond-docs/" class="dropdown__link {% active_menu beyond-docs %}" onClick="ga('send', 'event', 'Docs', 'click', 'Dropdown Beyond Docs');">Beyond API</a>
->>>>>>> 8a2eecdb
             </li>
             <li>
               <a href="/apps/" class="dropdown__link  {% active_menu apps %}" onClick="ga('send', 'event', 'Docs', 'click', 'Dropdown Now Docs');">Now API</a>
