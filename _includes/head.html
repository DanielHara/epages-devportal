--- conflicted
+++ resolved
@@ -6,9 +6,6 @@
 
   <title>{% if page.permalink == '/' %}{{ site.title }}{% else %}{{ page.title }} | {{ site.title }}{% endif %}</title>
 
-<<<<<<< HEAD
-  {% capture url_base %}{{ page.url | split: '/' | second }}{% endcapture %}
-=======
   {% if page.url == '/' %}
     {% assign base_url = '/' %}
   {% else %}
@@ -18,31 +15,23 @@
 
   {% if site.data.seo.[base_url].description %}<meta name="description" content="{{ site.data.seo.[base_url].description }}">{% endif %}
   {% if site.data.seo.[base_url].keywords %}<meta name="keywords" content="{{ site.data.seo.[base_url].keywords | join: ', ' }}">{% endif %}
->>>>>>> 7a0c19c8
 
   {% if site.data.seo.[url_base].description %}
   <meta name="description" content="{{ site.data.seo.[url_base].description }}" property="og:description" />
   {% endif %}
 
   {% if site.data.seo.[url_base].keywords %}
-  <meta name="keywords" content="{{ site.data.seo.[url_base].keywords | join: ', ' }}" />
+    <meta name="keywords" content="{{ site.data.seo.[url_base].keywords | join: ', ' }}" />
   {% endif %}
 
   {% if page.header_image %}
-  <meta property="og:image" name="twitter:image" content="{{ site.url }}/assets/img/pages/blog/headers/{{ page.header_image }}" />
+    <meta property="og:image" name="twitter:image" content="{{ site.url }}/assets/img/pages/blog/headers/{{ page.header_image }}" />
   {% endif %}
 
   <link rel="stylesheet" href="https://fonts.googleapis.com/css?family=Roboto+Mono:400,400i,700,700i" />
 
   <script defer src="https://use.fontawesome.com/releases/v5.0.2/js/all.js"></script>
 
-<<<<<<< HEAD
-  {% if page.url == '/' %}
-  <link rel="stylesheet" href="/assets/slick/slick.css"/>
-  {% endif %}
-
-=======
->>>>>>> 7a0c19c8
   <link rel="stylesheet" href="/assets/css/main.css" />
 
   <script src="https://ajax.googleapis.com/ajax/libs/jquery/3.2.1/jquery.min.js"></script>
@@ -50,26 +39,6 @@
   {% assign ga_paths = "['/', 'blog', 'devjobs']" %}
 
   {% if ga_paths contains base_url %}
-<<<<<<< HEAD
-  <script>
-    (function(i,s,o,g,r,a,m){i['GoogleAnalyticsObject']=r;i[r]=i[r]||function(){
-    (i[r].q=i[r].q||[]).push(arguments)},i[r].l=1*new Date();a=s.createElement(o),
-    m=s.getElementsByTagName(o)[0];a.async=1;a.src=g;m.parentNode.insertBefore(a,m)
-    })(window,document,'script','//www.google-analytics.com/analytics.js','ga');
-
-    {% case base_url %}
-    {%- when '/' -%}
-      ga('create', 'UA-71308214-1', 'auto');
-    {%- when 'blog' -%}
-      ga('create', 'UA-71308214-2', 'auto');
-    {%- when 'devjobs' -%}
-      ga('create', 'UA-71308214-3', 'auto');
-    {% endcase %}
-
-    ga('send', 'pageview');
-  </script>
-=======
-
     <script>
       (function(i,s,o,g,r,a,m){i['GoogleAnalyticsObject']=r;i[r]=i[r]||function(){
       (i[r].q=i[r].q||[]).push(arguments)},i[r].l=1*new Date();a=s.createElement(o),
@@ -87,8 +56,6 @@
 
       ga('send', 'pageview');
     </script>
-
->>>>>>> 7a0c19c8
   {% endif %}
 
 </head>