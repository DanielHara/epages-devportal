--- conflicted
+++ resolved
@@ -1,6 +1,3 @@
 @import 'index'
-<<<<<<< HEAD
 @import 'search'
-=======
-@import 'error-404'
->>>>>>> f28b3dee
+@import 'error-404'