body.default

  .card:not(.card--post)
    padding: 2rem
    margin: 8rem -1rem

  .column-wrapper
    display: flex
    flex-wrap: wrap
    justify-content: center

    .column
      position: relative

<<<<<<< HEAD
      .fa
        color: $beyond-blue
=======
      svg
        color: $cat-coding
>>>>>>> 476ff61a

      &__title
        margin-bottom: 1rem





  .intro

    .column
      text-align: center
      padding: 2rem
      flex-basis: 100%

      +grid-media($grid-medium)
        flex-basis: calc(100% / 2 - 4rem)

<<<<<<< HEAD
      .fa
        font-size: 5rem
=======
      svg
>>>>>>> 476ff61a
        margin-bottom: 2rem





  .steps

    .section__title
      margin: 2rem 0
      text-align: center

      +grid-media($grid-small)
        width: 80%

      +grid-media($grid-medium)
        width: 100%

    .column
      padding: 2rem
      text-align: center
      flex-basis: 100%

      +grid-media($grid-medium)
        flex-basis: calc(100% / 3 - 4rem)

<<<<<<< HEAD
      .fa
        font-size: 5rem
        margin-bottom: 2rem
        padding: 4rem
        border: 2px solid $beyond-blue
        border-radius: 50%
=======
      svg
        margin-bottom: 2rem
>>>>>>> 476ff61a

      +grid-media($grid-medium)

        &:not(:last-child):after
          content: '›'
          font-size: 12rem
          color: lighten($gray-light, 20%)
          position: absolute
          right: -2rem
          top: 0

      &__body
        padding-bottom: 8rem

        &:last-child
          padding-bottom: 0

<<<<<<< HEAD
      .cta--absolute
        font-size: 1.8rem
        text-align: center
        width: inherit
        bottom: 2rem

        +grid-media($grid-medium)
          width: calc(100% - 10rem)

=======
>>>>>>> 476ff61a
    .column-2
      margin: 3rem 0

      +grid-media($grid-medium)
        margin: 0





  .about

    .section__title
      margin: 0 0 1rem

    .column-wrapper

      +grid-media($grid-medium)
        flex-wrap: nowrap

      .column
        padding: 2rem

<<<<<<< HEAD
        .fa
          font-size: 8rem

=======
>>>>>>> 476ff61a
      .column-1
        flex-basis: 10%
        display: flex
        align-items: center
        justify-content: center

      .column-2
        flex-basis: 90%





  .news
    margin: 8rem 0
    text-align: center
    position: relative

    .section__title
      margin: 0 0 1rem

<<<<<<< HEAD
=======
    .section__body

      +grid-media($grid-large)
        width: 70%
        margin: 0 auto

>>>>>>> 476ff61a
    .carousel
      margin: 1rem -3rem 0
      text-align: left

      .card--post
        margin: 2rem
        min-height: 320px

        +grid-media($grid-medium)
          min-height: 350px

      &__link
        display: flex
        justify-content: center
        align-items: center

        &:hover, &:focus
          box-shadow: none

<<<<<<< HEAD
=======
    .paginator
      position: absolute
      bottom: 25rem
      left: 0
      right: 0

      .prev, .next
        visibility: hidden
        position: absolute
        top: 0
        font-size: 8rem
        cursor: pointer
        color: lighten($gray-light, 20%)

        &.slick-disabled
          visibility: hidden

        +grid-media($grid-medium)
          visibility: visible

      .prev
        left: -4rem

        +grid-media($grid-huge)
          left: -5rem

        +grid-media($grid-max)
          left: -6rem

      .next
        right: -4rem

        +grid-media($grid-huge)
          right: -5rem

        +grid-media($grid-max)
          right: -6rem

>>>>>>> 476ff61a




  .more
    text-align: center

<<<<<<< HEAD
    .card

      .section__title
        margin: 2rem 0 1rem

      .cta
        margin: 3rem 0 2rem
=======
    .section__title
      margin: 2rem 0 1rem
>>>>>>> 476ff61a
<|MERGE_RESOLUTION|>--- conflicted
+++ resolved
@@ -12,13 +12,8 @@
     .column
       position: relative
 
-<<<<<<< HEAD
-      .fa
-        color: $beyond-blue
-=======
       svg
         color: $cat-coding
->>>>>>> 476ff61a
 
       &__title
         margin-bottom: 1rem
@@ -37,12 +32,7 @@
       +grid-media($grid-medium)
         flex-basis: calc(100% / 2 - 4rem)
 
-<<<<<<< HEAD
-      .fa
-        font-size: 5rem
-=======
       svg
->>>>>>> 476ff61a
         margin-bottom: 2rem
 
 
@@ -69,17 +59,8 @@
       +grid-media($grid-medium)
         flex-basis: calc(100% / 3 - 4rem)
 
-<<<<<<< HEAD
-      .fa
-        font-size: 5rem
-        margin-bottom: 2rem
-        padding: 4rem
-        border: 2px solid $beyond-blue
-        border-radius: 50%
-=======
       svg
         margin-bottom: 2rem
->>>>>>> 476ff61a
 
       +grid-media($grid-medium)
 
@@ -97,18 +78,6 @@
         &:last-child
           padding-bottom: 0
 
-<<<<<<< HEAD
-      .cta--absolute
-        font-size: 1.8rem
-        text-align: center
-        width: inherit
-        bottom: 2rem
-
-        +grid-media($grid-medium)
-          width: calc(100% - 10rem)
-
-=======
->>>>>>> 476ff61a
     .column-2
       margin: 3rem 0
 
@@ -132,12 +101,6 @@
       .column
         padding: 2rem
 
-<<<<<<< HEAD
-        .fa
-          font-size: 8rem
-
-=======
->>>>>>> 476ff61a
       .column-1
         flex-basis: 10%
         display: flex
@@ -159,15 +122,12 @@
     .section__title
       margin: 0 0 1rem
 
-<<<<<<< HEAD
-=======
     .section__body
 
       +grid-media($grid-large)
         width: 70%
         margin: 0 auto
 
->>>>>>> 476ff61a
     .carousel
       margin: 1rem -3rem 0
       text-align: left
@@ -187,8 +147,6 @@
         &:hover, &:focus
           box-shadow: none
 
-<<<<<<< HEAD
-=======
     .paginator
       position: absolute
       bottom: 25rem
@@ -227,7 +185,6 @@
         +grid-media($grid-max)
           right: -6rem
 
->>>>>>> 476ff61a
 
 
 
@@ -235,15 +192,5 @@
   .more
     text-align: center
 
-<<<<<<< HEAD
-    .card
-
-      .section__title
-        margin: 2rem 0 1rem
-
-      .cta
-        margin: 3rem 0 2rem
-=======
     .section__title
       margin: 2rem 0 1rem
->>>>>>> 476ff61a
