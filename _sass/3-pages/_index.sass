body.default

  section
    margin: 8rem 0

    +grid-media($grid-large)
      margin: 12rem 0

  .section__title, .section__body
    text-align: center

  .section__title
    margin-bottom: 1rem

  .card-wrapper
    display: flex
    flex-wrap: wrap
    box-sizing: border-box
    margin: 4rem -1rem 0

    .card
      padding: 2rem
      margin: 1rem
      flex-direction: column
      align-items: center
      text-align: center
      flex-basis: 100%

      svg
        color: $cat-coding
        margin-bottom: 2rem

  .column-wrapper
    display: flex
    flex-wrap: wrap
    padding: 2rem
    box-sizing: border-box
    margin-top: 4rem

    .column
      position: relative
      padding: 2rem
      flex-basis: 100%
      text-align: center

      svg
        color: $cat-coding
        margin-bottom: 2rem

      &__title
        margin-bottom: 1rem





  .intro

    .column-wrapper

      .column

        +grid-media($grid-medium)
          flex-basis: calc(100% / 2 - 4rem)





  .business

    .card-wrapper

      .card

        +grid-media($grid-medium)
          flex-basis: calc(100% / 4 - 6rem)
          align-items: center





  .app

    .column-wrapper

      .column

        +grid-media($grid-medium)
          flex-basis: calc(100% / 3 - 4rem)

        +grid-media($grid-medium)

          &:not(:last-child):after
            content: '›'
            font-size: 12rem
            color: lighten($gray-light, 30%)
            position: absolute
            right: -2rem
            top: 0

      .column-2
        margin: 3rem 0

        +grid-media($grid-medium)
          margin: 0





  .news
    margin-left: -2rem
    margin-right: -2rem
    position: relative

    .section__title, .section__body
      margin-left: 2rem
      margin-right: 2rem

      +grid-media($grid-medium)
        margin-left: 8rem
        margin-right: 8rem

    .carousel
<<<<<<< HEAD
      margin: 1rem -3rem 0
=======
>>>>>>> e4365809
      text-align: left
      margin-top: 3rem

      .card--post
        margin: 2rem
        min-height: 320px

        +grid-media($grid-medium)
          min-height: 350px

      .card--background
        // background-image: url(/assets/img/pages/index/posts.jpg)
        // background-image: linear-gradient(120deg, rgba(28,54,70,.7), rgba(78,183,168,.7)), url(/assets/img/pages/index/posts.jpg)
        // background-position: center
        // background-size: cover
        // background-repeat: no-repeat

      &__link
        display: flex
        justify-content: center
        align-items: center

<<<<<<< HEAD
        &:hover, &:focus
          box-shadow: none





  .more
    text-align: center
    margin: 8rem -1rem

    .section__title
      margin: 2rem 0 1rem
=======
      &__item

        A
          display: block

          span
            // color: $white
            font-size: 2.4rem
            font-family: $display-font-family
            // text-shadow: $base-text-shadow

>>>>>>> e4365809
<|MERGE_RESOLUTION|>--- conflicted
+++ resolved
@@ -124,10 +124,6 @@
         margin-right: 8rem
 
     .carousel
-<<<<<<< HEAD
-      margin: 1rem -3rem 0
-=======
->>>>>>> e4365809
       text-align: left
       margin-top: 3rem
 
@@ -138,42 +134,16 @@
         +grid-media($grid-medium)
           min-height: 350px
 
-      .card--background
-        // background-image: url(/assets/img/pages/index/posts.jpg)
-        // background-image: linear-gradient(120deg, rgba(28,54,70,.7), rgba(78,183,168,.7)), url(/assets/img/pages/index/posts.jpg)
-        // background-position: center
-        // background-size: cover
-        // background-repeat: no-repeat
-
       &__link
         display: flex
         justify-content: center
         align-items: center
-
-<<<<<<< HEAD
-        &:hover, &:focus
-          box-shadow: none
-
-
-
-
-
-  .more
-    text-align: center
-    margin: 8rem -1rem
-
-    .section__title
-      margin: 2rem 0 1rem
-=======
+        
       &__item
 
         A
           display: block
 
           span
-            // color: $white
             font-size: 2.4rem
             font-family: $display-font-family
-            // text-shadow: $base-text-shadow
-
->>>>>>> e4365809
