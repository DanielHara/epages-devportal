body.about

  section
    margin: 8rem 0

    +grid-media($grid-medium)
      margin: 12rem 0

    .section__title
      text-align: center

    .section__body
      text-align: center
      margin-bottom: 4rem

  .teams

    .section__title
      margin-bottom: 1rem

    .carousel
      background-image: url(/assets/img/pages/about/teams.jpg)
      background-size: cover
      background-position: center

    .carousel__item
      padding: 30px
      box-sizing: border-box
      display: flex
      flex-direction: column
      justify-content: center
      height: 190px
      background-color: rgba(109, 181, 179, 0.85)

      +grid-media($grid-small)
        &:nth-child(even)
          background-color: rgba(109, 181, 179, 0.97)

      +grid-media($grid-medium)
        height: 220px
        padding: 50px 20px

    &__card-header,
    &__card-content
      text-align: center
      color: $white
      text-shadow: $base-text-shadow

    &__card-header
      margin-bottom: 5px

    &__card-content
      line-height: 1.4

<<<<<<< HEAD
  .statistics

    .card-wrapper
      display: flex
      flex-wrap: wrap
      justify-content: space-between

    .card
      padding: 2rem
      flex-basis: 100%
      box-sizing: border-box
      margin-bottom: 1rem

      +grid-media($grid-medium)
        margin-bottom: 0
        flex-basis: calc(100% / 3 - 1rem)

=======
>>>>>>> 52da3d95
  .cities
    +grid-collapse
    +grid-container
    padding: 2rem
    box-sizing: border-box

    +grid-media($grid-medium)
      display: flex
      align-items: stretch
      flex-direction: row
      flex-wrap: wrap
      padding: 4rem

    .section__title
      margin-bottom: 1rem

    .city
      +grid-column(12)
      position: relative

      &:not(:last-child)
        margin-bottom: 6rem

        +grid-media($grid-medium)
          margin-bottom: 0

      &:not(:nth-last-child(-n+2))

        +grid-media($grid-medium)
          margin-bottom: 6rem

      +grid-media($grid-medium)
        +grid-column(6)

      &__name
        background: $cat-all-categories
        position: absolute
        top: 2rem
        left: -1rem
        color: $white
        line-height: 1
        font-weight: bold
        padding: .5em 1em
        font-size: 1.6rem
        letter-spacing: .05em
        box-shadow: $hover-box-shadow
        border-top-right-radius: $base-border-radius
        border-bottom-right-radius: $base-border-radius

        &::before
          content: ''
          position: absolute
          left: 0
          bottom: -1rem
          width: 0
          height: 0
          border-style: solid
          border-width: 0 1rem 1rem 0
          border-color: transparent $cat-all-categories-hov transparent transparent

      &__header
        height: 22rem
        background-position: center
        background-size: cover
        margin-bottom: 2rem

      .slick-prev
        left: 10px
        z-index: 1

      .slick-next
        right: 10px
        z-index: 1

      .quote
        display: flex
        flex-direction: column

        +grid-media($grid-small)
          flex-direction: row

        &__image
          +size(7.5rem)
          min-width: 7.5rem
          min-height: 7.5rem
          border-radius: 100%
          margin: 0 auto 2rem

          +grid-media($grid-small)
            margin: 0 2rem 0 0

        &__text
          border: 1px solid #dddddd
          position: relative
          padding: 1em
          font-size: 1.6rem
          line-height: 1.3

        &__author
          color: #cccccc
          font-style: italic
          font-weight: 700

        &__icon
          background: white
          color: #dddddd
          position: absolute

          &--left
            +padding(0 .3em .3em 0)
            top: -11px
            left: -1px

          &--right
            +padding(.3em 0 0 .3em)
            bottom: -11px
            right: -1px

  .statistics

    .section__title
      margin-bottom: 3rem
    
    .card-wrapper
      display: flex
      flex-wrap: wrap
      justify-content: space-between

      .image-wrapper
        flex-basis: 100%
        margin-bottom: 4rem

        +grid-media($grid-medium)
          margin-bottom: 0
          flex-basis: calc(100% / 3 - 1rem)
        
        img
          max-width: 400px
          margin: 0 auto
          display: block

  .locations
    +grid-collapse
    +grid-container

    .section__title
      margin-bottom: 3rem

    &__map
      +grid-column(12)
      height: 300px
      box-shadow: $base-box-shadow

      +grid-media($grid-medium)
        +grid-column(6)

      +grid-media($grid-large)
        +grid-column(7)

    &__text-box
      +grid-column(12)
      box-shadow: $base-box-shadow
      padding: 30px 40px
      box-sizing: border-box
      margin-top: 20px
      background-image: url(/assets/img/pages/about/paolo.jpg)
      background-position: center
      background-size: cover
      display: flex
      flex-direction: column
      align-items: center
      justify-content: center

      +grid-media($grid-medium)
        +grid-column(6)
        margin-top: 0
        height: 300px

      +grid-media($grid-large)
        +grid-column(5)

    &__text
      line-height: 1.3
      text-align: justify
      color: $white
      text-shadow: $base-text-shadow
      margin-bottom: 35px

  .tooltip
    display: flex

    &__image
      width: 100px
      height: 100px
      margin-right: 12px
      background-position: center

      &--hamburg
        background-image: url('/assets/img/pages/about/hamburg.jpg')
        background-size: cover

      &--jena
        background-image: url('/assets/img/pages/about/jena.jpg')
        background-size: cover

      &--barcelona
        background-image: url('/assets/img/pages/about/barcelona.jpg')
        background-size: cover

      &--bilbao
        background-image: url('/assets/img/pages/about/bilbao.jpg')
        background-size: cover

    &__text
      display: flex
      flex-direction: column
      justify-content: center<|MERGE_RESOLUTION|>--- conflicted
+++ resolved
@@ -52,26 +52,6 @@
     &__card-content
       line-height: 1.4
 
-<<<<<<< HEAD
-  .statistics
-
-    .card-wrapper
-      display: flex
-      flex-wrap: wrap
-      justify-content: space-between
-
-    .card
-      padding: 2rem
-      flex-basis: 100%
-      box-sizing: border-box
-      margin-bottom: 1rem
-
-      +grid-media($grid-medium)
-        margin-bottom: 0
-        flex-basis: calc(100% / 3 - 1rem)
-
-=======
->>>>>>> 52da3d95
   .cities
     +grid-collapse
     +grid-container
@@ -194,7 +174,7 @@
 
     .section__title
       margin-bottom: 3rem
-    
+
     .card-wrapper
       display: flex
       flex-wrap: wrap
@@ -207,7 +187,7 @@
         +grid-media($grid-medium)
           margin-bottom: 0
           flex-basis: calc(100% / 3 - 1rem)
-        
+
         img
           max-width: 400px
           margin: 0 auto
