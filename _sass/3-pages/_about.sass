body.about

  section
    margin: 8rem 0

    +grid-media($grid-medium)
      margin: 12rem 0

    .section__title
      margin-bottom: 1rem
      text-align: center

  .introduction

    .section__body
      text-align: center

<<<<<<< HEAD
  .teams
    padding: 0 10px

    .carousel
      background-image: url(/assets/img/pages/common/footer.jpg)
      background-size: cover
      background-position: center

    .carousel__item
      padding: 30px 10px
      box-sizing: border-box
      border-right: 2px solid $whitesmoke

      +grid-media($grid-small)
        height: 163px

        &:nth-child(even)
          background-color: rgba(133, 189, 189, 0.3)

    &__card-header,
    &__card-content
      text-align: center
      color: $white
      text-shadow: $base-text-shadow

    &__card-header
      margin-bottom: 5px

    &__card-content
      line-height: 1.4
      
=======
>>>>>>> 24d65148
  .locations
    +grid-collapse
    +grid-container

    &__map
      +grid-column(8)
      height: 350px

    &__text
      +grid-column(4)
      background: green

  .tooltip
    display: flex

    &__image
      width: 100px
      height: 100px
      margin-right: 12px
      background-position: center

      &--hamburg
        background-image: url('/assets/img/pages/about/hamburg.jpg')
        background-size: cover

      &--jena
        background-image: url('/assets/img/pages/about/jena.jpg')
        background-size: cover

      &--barcelona
        background-image: url('/assets/img/pages/about/barcelona.jpg')
        background-size: cover

      &--bilbao
        background-image: url('/assets/img/pages/about/bilbao.jpg')
        background-size: cover

    &__text
      display: flex
      flex-direction: column
      justify-content: center<|MERGE_RESOLUTION|>--- conflicted
+++ resolved
@@ -15,7 +15,6 @@
     .section__body
       text-align: center
 
-<<<<<<< HEAD
   .teams
     padding: 0 10px
 
@@ -46,9 +45,7 @@
 
     &__card-content
       line-height: 1.4
-      
-=======
->>>>>>> 24d65148
+
   .locations
     +grid-collapse
     +grid-container
