<<<<<<< HEAD
=======
---
layout: beyond-essence
---

# Checkbox

The checkbox is part of the group of selection controls.
It allows the user to select and unselect one or multiple specific options.

## Behavior

A checkbox consists of the box itself as well as one label.
* The box can can whether have a checked or unchecked status.
* The label is located on the right side of the checkbox.

{% image_custom image="/assets/img/pages/essence/checkbox_05.png" align="center" caption="Unchecked status" width="10" %} {% image_custom image="/assets/img/pages/essence/checkbox_06.png" align="center" caption="Checked status" width="10" %}

Depending on the specific checkbox, further features can appear

Example 1
{% image_custom image="/assets/img/pages/essence/checkbox_01.png" align="center" width="30" %}
{% image_custom image="/assets/img/pages/essence/checkbox_02.png" align="center" width="40" %}

Example 2
{% image_custom image="/assets/img/pages/essence/checkbox_03.png" align="center" width="50" %}
{% image_custom image="/assets/img/pages/essence/checkbox_04.png" align="center" width="50" %}

## Wording

* Use positive and active wording for checkbox labels, so that it’s clear what will happen if the user turns on the checkbox.
* Avoid negations such as “Don’t send me more emails,” which would mean that the user would have to check the box in order for something not to happen.

## Design

Coming soon.
>>>>>>> af8ea6f7
<|MERGE_RESOLUTION|>--- conflicted
+++ resolved
@@ -1,38 +1,35 @@
-<<<<<<< HEAD
-=======
----
-layout: beyond-essence
----
-
-# Checkbox
-
-The checkbox is part of the group of selection controls.
-It allows the user to select and unselect one or multiple specific options.
-
-## Behavior
-
-A checkbox consists of the box itself as well as one label.
-* The box can can whether have a checked or unchecked status.
-* The label is located on the right side of the checkbox.
-
-{% image_custom image="/assets/img/pages/essence/checkbox_05.png" align="center" caption="Unchecked status" width="10" %} {% image_custom image="/assets/img/pages/essence/checkbox_06.png" align="center" caption="Checked status" width="10" %}
-
-Depending on the specific checkbox, further features can appear
-
-Example 1
-{% image_custom image="/assets/img/pages/essence/checkbox_01.png" align="center" width="30" %}
-{% image_custom image="/assets/img/pages/essence/checkbox_02.png" align="center" width="40" %}
-
-Example 2
-{% image_custom image="/assets/img/pages/essence/checkbox_03.png" align="center" width="50" %}
-{% image_custom image="/assets/img/pages/essence/checkbox_04.png" align="center" width="50" %}
-
-## Wording
-
-* Use positive and active wording for checkbox labels, so that it’s clear what will happen if the user turns on the checkbox.
-* Avoid negations such as “Don’t send me more emails,” which would mean that the user would have to check the box in order for something not to happen.
-
-## Design
-
-Coming soon.
->>>>>>> af8ea6f7
+---
+layout: beyond-essence
+---
+
+# Checkbox
+
+The checkbox is part of the group of selection controls.
+It allows the user to select and unselect one or multiple specific options.
+
+## Behavior
+
+A checkbox consists of the box itself as well as one label.
+* The box can can whether have a checked or unchecked status.
+* The label is located on the right side of the checkbox.
+
+{% image_custom image="/assets/img/pages/essence/checkbox_05.png" align="center" caption="Unchecked status" width="10" %} {% image_custom image="/assets/img/pages/essence/checkbox_06.png" align="center" caption="Checked status" width="10" %}
+
+Depending on the specific checkbox, further features can appear
+
+Example 1
+{% image_custom image="/assets/img/pages/essence/checkbox_01.png" align="center" width="30" %}
+{% image_custom image="/assets/img/pages/essence/checkbox_02.png" align="center" width="40" %}
+
+Example 2
+{% image_custom image="/assets/img/pages/essence/checkbox_03.png" align="center" width="50" %}
+{% image_custom image="/assets/img/pages/essence/checkbox_04.png" align="center" width="50" %}
+
+## Wording
+
+* Use positive and active wording for checkbox labels, so that it’s clear what will happen if the user turns on the checkbox.
+* Avoid negations such as “Don’t send me more emails,” which would mean that the user would have to check the box in order for something not to happen.
+
+## Design
+
+Coming soon.