title: ePages developer blog
url: https://developer.epages.com
twitter_username: epagesdevs
github_username: ePages-de
youtube_username: UCI5hX9kgUGFnYpfxZYxlP0Q

markdown: kramdown

permalink: /blog/:categories/:title/

kramdown:
  input: GFM
  syntax_highlighter: rouge

include:
  - _pages

plugins:
  - jekyll-feed
  - jekyll-admin
  - bourbon
  - neat
  - rouge
  - jekyll-twitter-plugin
  - jekyll-paginate-v2

jekyll_admin:
  hidden_links:
    - pages
    - staticfiles
    - datafiles
    - configuration

sass:
  sass_dir: _sass
  style: compressed

exclude:
  - Gemfile
  - Gemfile.lock

<<<<<<< HEAD
feed:
  path: /blog/feed.xml
=======
pagination:
  enabled: true
  collection: 'posts'
  per_page: 6
  permalink: '/page-:num'
  title: ':title'
  sort_reverse: true
>>>>>>> 0bd5afee
<|MERGE_RESOLUTION|>--- conflicted
+++ resolved
@@ -39,15 +39,13 @@
   - Gemfile
   - Gemfile.lock
 
-<<<<<<< HEAD
 feed:
   path: /blog/feed.xml
-=======
+
 pagination:
   enabled: true
   collection: 'posts'
   per_page: 6
   permalink: '/page-:num'
   title: ':title'
-  sort_reverse: true
->>>>>>> 0bd5afee
+  sort_reverse: true