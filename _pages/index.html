--- conflicted
+++ resolved
@@ -97,32 +97,6 @@
 
 
 <section class="news">
-<<<<<<< HEAD
-
-  <h2 class="section__title">What's new?</h2>
-
-  <p class="section__body">We're constantly pushing the latest topics which currently matter in the tech business. See what we're up to right now, by checking our latest blog posts below.</p>
-
-  <div class="carousel  js-carousel--index">
-
-    {% for post in site.posts limit:5 %}
-
-      <div class="carousel__item">
-        {% include components/post-card.html
-          category=post.category
-          header_image=post.header_image
-          title=post.title
-          authors=post.authors
-          date=post.date
-          url=post.url %}
-      </div>
-
-    {% endfor %}
-
-    <div class="carousel__item">
-      <div class="card--post  carousel__link">
-        <a href="/blog/">Check out the developer blog ›</a>
-=======
     <h2 class="section__title">Tech News</h2>
     <p class="section__body">We regularly share knowledge about the latest topics, and challenges that drive our work. See what we're up to, and check out our latest blog posts:</p>
     <div class="carousel">
@@ -141,7 +115,6 @@
         <div class="card--post  carousel__link">
             <a href="/blog/">More posts ›</a>
         </div>
->>>>>>> 476ff61a
       </div>
     </div>
 
@@ -159,18 +132,8 @@
 
 
 <section class="more">
-<<<<<<< HEAD
-
-  <div class="card">
-    <h2 class="section__title">More REST API docs</h2>
-    <p class="section__body">If you're developing for our Now and Base platform, here's the REST documentation you'll need:</p>
-    <a href="/apps/" class="cta  cta--now">Read docs</a>
-  </div>
-
-=======
   <h2 class="section__title">More REST API docs</h2>
   <p class="section__body">If you're developing for our Now and Base platform, <a href="/apps/">here's the REST documentation you'll need</a>.</p>
->>>>>>> 476ff61a
 </section>
 
 
