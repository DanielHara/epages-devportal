--- conflicted
+++ resolved
@@ -12,13 +12,10 @@
 
 <section class="intro">
 
-<<<<<<< HEAD
-=======
   <h2 class="section__title">Go beyond and explore the new ecommerce experience</h2>
 
   <p class="section__body">We've developed a highly flexible and extensible ecommerce API. <a href="http://docs.beyondshop.cloud/" target="_blank">Check it out!</a></p>
 
->>>>>>> e4365809
   <div class="card  column-wrapper">
 
     <div class="column  column-1">
@@ -52,31 +49,7 @@
 
 
 
-<<<<<<< HEAD
-
-<section class="steps">
-
-  <div class="card  column-wrapper">
-
-    <h2 class="section__title">Empower online businesses worldwide with your app:</h2>
-
-    <div class="column  column-1">
-      <i class="fas  fa-book  fa-3x  fa-fw" aria-hidden="true"></i>
-      <h4 class="column__title">Get started</h4>
-      <p class="column__body"><a href="http://docs.beyondshop.cloud/" target="_blank">Read the docs</a> and learn about the BEYOND API, and get inspired by the possibilities it offers.</p>
-    </div>
-
-    <div class="column  column-2">
-      <i class="fas  fa-code  fa-3x  fa-fw" aria-hidden="true"></i>
-      <h4 class="column__title">Develop your app</h4>
-      <p class="column__body"><a href="https://signup.beyondshop.cloud/" target="_blank">Sign up for free</a> for a BEYOND shop, get yourself a token in the Developer area, and start developing your app.</p>
-    </div>
-
-    <div class="column  column-3">
-      <i class="fas  fa-paper-plane  fa-3x  fa-fw" aria-hidden="true"></i>
-      <h4 class="column__title">Launch it!</h4>
-      <p class="column__body">Once your app is tried and tested, let us know, and we clear the way for its publication in our store!</p>
-=======
+
 <section class="business">
 
   <h2 class="section__title">The icing on your business solution</h2>
@@ -111,26 +84,21 @@
       <div class="column__text">
         <p class="column__body">More use cases? <a href="mailto:beyond-api@epages.com">Contact us.</a></p>
       </div>
->>>>>>> e4365809
-    </div>
-
-  </div>
-
-</section>
-
-
-
-
-<<<<<<< HEAD
-
-<section class="about">
-=======
+    </div>
+
+  </div>
+
+</section>
+
+
+
+
+
 <section class="app">
 
   <h2 class="section__title">Get your app idea ready for take off!</h2>
 
   <p class="section__body">Empower hundreds of thousands of online shops worldwide with your app</p>
->>>>>>> e4365809
 
   <div class="card  column-wrapper">
 
@@ -172,16 +140,11 @@
 
   <p class="section__body">We regularly share knowledge about the latest topics, and challenges that drive our work. See what we're up to, and check out our latest blog posts:</p>
 
-<<<<<<< HEAD
   <div class="carousel  js-carousel--index">
-=======
-  <div class="carousel">
->>>>>>> e4365809
 
     {% for post in site.posts limit:5 %}
 
       <div class="carousel__item">
-<<<<<<< HEAD
           {% include components/post-card.html
             category=post.category
             header_image=post.header_image
@@ -189,45 +152,23 @@
             authors=post.authors
             date=post.date
             url=post.url %}
-=======
-        {% include components/post-card.html
-          category=post.category
-          header_image=post.header_image
-          title=post.title
-          authors=post.authors
-          date=post.date
-          url=post.url %}
->>>>>>> e4365809
       </div>
 
     {% endfor %}
 
     <div class="carousel__item">
-<<<<<<< HEAD
-
-      <div class="card--post  carousel__link">
-        <a href="/blog/">More posts ›</a>
-      </div>
-
-=======
       <a href="/blog/">
         <div class="card  card--post  carousel__link">
           <span>More posts <i class="fas  fa-xs  fa-angle-right"></i></span>
         </div>
       </a>
->>>>>>> e4365809
     </div>
 
   </div>
 
   <div class="carousel__paginator">
-<<<<<<< HEAD
-    <div class="prev">‹</div>
-    <div class="next">›</div>
-=======
     <div class="prev"><i class="fas  fa-3x  fa-angle-left"></i></div>
     <div class="next"><i class="fas  fa-3x  fa-angle-right"></i></div>
->>>>>>> e4365809
   </div>
 
 </section>
@@ -239,25 +180,17 @@
 <section class="more">
 
   <h2 class="section__title">More REST API docs</h2>
-<<<<<<< HEAD
-
-  <p class="section__body">If you're developing for our Now and Base platform, <a href="/apps/">here's the REST documentation you'll need</a>.</p>
-=======
   <p class="section__body">If you're developing for our Now platform, <a href="/apps/">check the REST documentation </a>, and <a href="#signup">sign up for a test shop.</a></p>
->>>>>>> e4365809
-
-</section>
-
-
-
-
-<<<<<<< HEAD
-
-=======
+
+</section>
+
+
+
+
+
 <link rel="stylesheet" href="/assets/slick/slick.css"/>
 <link rel="stylesheet" href="/assets/css/magnific-popup.css">
 <script src="/assets/js/jquery.magnific-popup.min.js"></script>
->>>>>>> e4365809
 <script src="/assets/slick/slick.min.js"></script>
 <script src="/assets/js/index.js"></script>
 
