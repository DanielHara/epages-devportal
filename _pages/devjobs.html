---
layout: devjobs
permalink: /devjobs/
title: DevJobs
main_title: We're hiring
header_image: devjobs.jpg
---


<section class="job-openings">

  <h2 class="section__title">Exciting. Challenging. Grow with us.</h2>

  <p class="section__body">Do you love coding? Are you keen for a new challenge? We are offering various job opportunities especially for experienced web developers.</p>

  <div class="card-wrapper">

    {% assign jobs = site.data.jobs %}
    {% for job in jobs %}

      <div class="card  card--jobs">
        <a target="_blank" href="{{ job.link }}">
          <h4 class="card__title  card--jobs__title">{{ job.title }}</h4>
          <p class="card__body  card--jobs__body">{{ job.description | truncate: 160, '' }}</p>
          <p class="card__footer  card--jobs__footer">{{ job.location }}</p>
        </a>
      </div>

    {% endfor %}

  </div>

  <a href="https://epages.com/career" class="cta  cta--beyond">More developer jobs</a>

</section>





<section class="contact">

  <h2 class="section__title">Get in touch with us!</h2>

  <p class="section__body">Find out more about your career opportunities at ePages.</p>


  <div class="card  contact-wrapper">


    <div class="contact-wrapper--inner  contact-wrapper--left">

      <div class="contact__group-1">

        <div class="contact__option">
          <i class="fas  fa-envelope  fa-lg  fa-fw" aria-hidden="true"></i>
          <a href="mailto:hr@epages.com">hr@epages.com</a>
        </div>

        <div class="contact__option">
          <i class="fas  fa-phone  fa-lg  fa-fw" aria-hidden="true"></i>
          <span>+49-40-350 188-0</span>
        </div>

        <div class="contact__option">
          <i class="fab  fa-twitter  fa-lg  fa-fw" aria-hidden="true"></i>
          <a href="https://twitter.com/epagesdevs" target="_blank">@epagesdevs</a>
        </div>

        <div class="contact__option">
          <i class="fas  fa-rss  fa-lg  fa-fw" aria-hidden="true"></i>
          <a href="/blog/" target="_blank">ePages DevBlog</a>
        </div>

      </div>

    </div>


    <div class="contact-wrapper--inner  contact-wrapper--right">

      <div class="contact__group-2">

        <div class="contact__option">
          <i class="fab  fa-black-tie  fa-lg  fa-fw" aria-hidden="true"></i>
          <span>Harm Behrens | CTO</span>
        </div>

        <div class="contact__option">
          <i class="fab  fa-twitter  fa-lg  fa-fw" aria-hidden="true"></i>
          <a href="https://twitter.com/netzfisch" target="_blank">@netzfisch</a>
        </div>

        <div class="contact__option">
          <i class="fas  fa-comment fa-flip-horizontal  fa-lg  fa-fw" aria-hidden="true"></i>
          <span class="info__text">Harm shares the “bike2work” passion of many ePagees. He’s an e-commerce-addict, internet enthusiast and Ruby evangelist.</span>
        </div>

      </div>

      <img src="/assets/img/pages/jobs/harm-behrens.png" alt="Harm Behrens | CTO" class="image-harm">

    </div>


  </div>


</section>





<section class="about">
<<<<<<< HEAD

  <img src="/assets/img/pages/jobs/devs-logo.svg" alt="ePages Developer Logo" class="developer-logo">

=======
  <img src="/assets/img/logos/devs-logo.svg" alt="ePages Developer Logo" class="developer-logo">
>>>>>>> e2a1e736
  <h2 class="section__title">Join the Force!</h2>

  <div class="card  column-wrapper">

    <div class="column  column-1">
      <i class="fas  fa-code  fa-3x" aria-hidden="true"></i>
      <h4 class="column__title">Shape the ePages software with us</h4>
      <p class="column__body">With our online shop software, a merchant receives a complete package to hit the ground running in commerce. We are constantly working on our solution to keep it up-to-date with new market developments, for example by integrating new features.</p>
    </div>

    <div class="column  column-2">
      <i class="fas  fa-cogs  fa-3x" aria-hidden="true"></i>
      <h4 class="column__title">What working at ePages means</h4>
      <p class="column__body">Being part of an international team of ecommerce experts who are passionate about web development. Our backend is based on a Java, MongoDB, SpringBoot, and Docker tech stack decoupled from a ReactJs frontend via a REST API. We also work with cloud tools such as GitHub, CircleCI, or Google Cloud Engine.</p>
    </div>

    <div class="column  column-3">
      <i class="fas  fa-handshake  fa-3x" aria-hidden="true"></i>
      <h4 class="column__title">Make the step: Join the ePages team</h4>
      <p class="column__body">We are looking for dedicated developers to join our team. Bring your ideas and be involved in exciting projects. Benefit from the <a href="https://www.epages.com/career/why-epages/">full load of advantages</a> ePages is offering you.</p>
    </div>

  </div>

</section><|MERGE_RESOLUTION|>--- conflicted
+++ resolved
@@ -113,13 +113,9 @@
 
 
 <section class="about">
-<<<<<<< HEAD
 
-  <img src="/assets/img/pages/jobs/devs-logo.svg" alt="ePages Developer Logo" class="developer-logo">
+  <img src="/assets/img/logos/devs-logo.svg" alt="ePages Developer Logo" class="developer-logo">
 
-=======
-  <img src="/assets/img/logos/devs-logo.svg" alt="ePages Developer Logo" class="developer-logo">
->>>>>>> e2a1e736
   <h2 class="section__title">Join the Force!</h2>
 
   <div class="card  column-wrapper">
